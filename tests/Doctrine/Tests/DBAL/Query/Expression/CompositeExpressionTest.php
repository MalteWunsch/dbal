<?php

declare(strict_types=1);

namespace Doctrine\Tests\DBAL\Query\Expression;

use Doctrine\DBAL\Query\Expression\CompositeExpression;
use Doctrine\Tests\DbalTestCase;

/**
 * @group DBAL-12
 */
class CompositeExpressionTest extends DbalTestCase
{
    public function testCount() : void
    {
        $expr = CompositeExpression::or('u.group_id = 1');

        self::assertCount(1, $expr);

        $expr = $expr->with('u.group_id = 2');

        self::assertCount(2, $expr);
    }

<<<<<<< HEAD
=======
    public function testAdd() : void
    {
        $expr = CompositeExpression::or('u.group_id = 1');

        self::assertCount(1, $expr);

        $expr->add(new CompositeExpression(CompositeExpression::TYPE_AND, []));

        self::assertCount(1, $expr);

        $expr->add(CompositeExpression::or('u.user_id = 1'));

        self::assertCount(2, $expr);

        $expr->add(null);

        self::assertCount(2, $expr);

        $expr->add('u.user_id = 1');

        self::assertCount(3, $expr);
    }

>>>>>>> c00c3d83
    public function testWith() : void
    {
        $expr = CompositeExpression::or('u.group_id = 1');

        self::assertCount(1, $expr);

        // test immutability
        $expr->with(CompositeExpression::or('u.user_id = 1'));

        self::assertCount(1, $expr);

        $expr = $expr->with(CompositeExpression::or('u.user_id = 1'));

        self::assertCount(2, $expr);

        $expr = $expr->with('u.user_id = 1');

        self::assertCount(3, $expr);
    }

    /**
     * @param string[]|CompositeExpression[] $parts
     *
     * @dataProvider provideDataForConvertToString
     */
    public function testCompositeUsageAndGeneration(string $type, array $parts, string $expects) : void
    {
        $expr = new CompositeExpression($type, $parts);

        self::assertEquals($expects, (string) $expr);
    }

    /**
     * @return mixed[][]
     */
    public static function provideDataForConvertToString() : iterable
    {
        return [
            [
                CompositeExpression::TYPE_AND,
                ['u.user = 1'],
                'u.user = 1',
            ],
            [
                CompositeExpression::TYPE_AND,
                ['u.user = 1', 'u.group_id = 1'],
                '(u.user = 1) AND (u.group_id = 1)',
            ],
            [
                CompositeExpression::TYPE_OR,
                ['u.user = 1'],
                'u.user = 1',
            ],
            [
                CompositeExpression::TYPE_OR,
                ['u.group_id = 1', 'u.group_id = 2'],
                '(u.group_id = 1) OR (u.group_id = 2)',
            ],
            [
                CompositeExpression::TYPE_AND,
                [
                    'u.user = 1',
                    CompositeExpression::or(
                        'u.group_id = 1',
                        'u.group_id = 2'
                    ),
                ],
                '(u.user = 1) AND ((u.group_id = 1) OR (u.group_id = 2))',
            ],
            [
                CompositeExpression::TYPE_OR,
                [
                    'u.group_id = 1',
                    CompositeExpression::and(
                        'u.user = 1',
                        'u.group_id = 2'
                    ),
                ],
                '(u.group_id = 1) OR ((u.user = 1) AND (u.group_id = 2))',
            ],
        ];
    }
}<|MERGE_RESOLUTION|>--- conflicted
+++ resolved
@@ -23,32 +23,6 @@
         self::assertCount(2, $expr);
     }
 
-<<<<<<< HEAD
-=======
-    public function testAdd() : void
-    {
-        $expr = CompositeExpression::or('u.group_id = 1');
-
-        self::assertCount(1, $expr);
-
-        $expr->add(new CompositeExpression(CompositeExpression::TYPE_AND, []));
-
-        self::assertCount(1, $expr);
-
-        $expr->add(CompositeExpression::or('u.user_id = 1'));
-
-        self::assertCount(2, $expr);
-
-        $expr->add(null);
-
-        self::assertCount(2, $expr);
-
-        $expr->add('u.user_id = 1');
-
-        self::assertCount(3, $expr);
-    }
-
->>>>>>> c00c3d83
     public function testWith() : void
     {
         $expr = CompositeExpression::or('u.group_id = 1');
