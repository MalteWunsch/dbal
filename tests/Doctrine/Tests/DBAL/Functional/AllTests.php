<?php

namespace Doctrine\Tests\DBAL\Functional;

use Doctrine\Tests\DBAL\Functional;

if (!defined('PHPUnit_MAIN_METHOD')) {
    define('PHPUnit_MAIN_METHOD', 'Dbal_Functional_AllTests::main');
}

require_once __DIR__ . '/../../TestInit.php';

class AllTests
{
    public static function main()
    {
        \PHPUnit_TextUI_TestRunner::run(self::suite());
    }

    public static function suite()
    {
        $suite = new \Doctrine\Tests\DbalFunctionalTestSuite('Doctrine Dbal Functional');

        $suite->addTestSuite('Doctrine\Tests\DBAL\Functional\Schema\SqliteSchemaManagerTest');
        $suite->addTestSuite('Doctrine\Tests\DBAL\Functional\Schema\MySqlSchemaManagerTest');
        $suite->addTestSuite('Doctrine\Tests\DBAL\Functional\Schema\PostgreSqlSchemaManagerTest');
        $suite->addTestSuite('Doctrine\Tests\DBAL\Functional\Schema\OracleSchemaManagerTest');
<<<<<<< HEAD
        $suite->addTestSuite('Doctrine\Tests\DBAL\Functional\TransactionTest');
=======
        $suite->addTestSuite('Doctrine\Tests\DBAL\Functional\Schema\Db2SchemaManagerTest');
        $suite->addTestSuite('Doctrine\Tests\DBAL\Functional\ConnectionTest');
>>>>>>> 302409db

        return $suite;
    }
}

if (PHPUnit_MAIN_METHOD == 'Dbal_Functional_AllTests::main') {
    AllTests::main();
}<|MERGE_RESOLUTION|>--- conflicted
+++ resolved
@@ -25,12 +25,8 @@
         $suite->addTestSuite('Doctrine\Tests\DBAL\Functional\Schema\MySqlSchemaManagerTest');
         $suite->addTestSuite('Doctrine\Tests\DBAL\Functional\Schema\PostgreSqlSchemaManagerTest');
         $suite->addTestSuite('Doctrine\Tests\DBAL\Functional\Schema\OracleSchemaManagerTest');
-<<<<<<< HEAD
+        $suite->addTestSuite('Doctrine\Tests\DBAL\Functional\Schema\Db2SchemaManagerTest');
         $suite->addTestSuite('Doctrine\Tests\DBAL\Functional\TransactionTest');
-=======
-        $suite->addTestSuite('Doctrine\Tests\DBAL\Functional\Schema\Db2SchemaManagerTest');
-        $suite->addTestSuite('Doctrine\Tests\DBAL\Functional\ConnectionTest');
->>>>>>> 302409db
 
         return $suite;
     }
