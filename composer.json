--- conflicted
+++ resolved
@@ -35,11 +35,7 @@
         "php": "^7.2",
         "doctrine/cache": "^1.0",
         "doctrine/event-manager": "^1.0",
-<<<<<<< HEAD
-        "ocramius/package-versions": "^1.2"
-=======
         "ocramius/package-versions": "^1.4"
->>>>>>> c00c3d83
     },
     "require-dev": {
         "doctrine/coding-standard": "^7.0",
