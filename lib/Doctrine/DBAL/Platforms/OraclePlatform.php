<?php
/*
 * THIS SOFTWARE IS PROVIDED BY THE COPYRIGHT HOLDERS AND CONTRIBUTORS
 * "AS IS" AND ANY EXPRESS OR IMPLIED WARRANTIES, INCLUDING, BUT NOT
 * LIMITED TO, THE IMPLIED WARRANTIES OF MERCHANTABILITY AND FITNESS FOR
 * A PARTICULAR PURPOSE ARE DISCLAIMED. IN NO EVENT SHALL THE COPYRIGHT
 * OWNER OR CONTRIBUTORS BE LIABLE FOR ANY DIRECT, INDIRECT, INCIDENTAL,
 * SPECIAL, EXEMPLARY, OR CONSEQUENTIAL DAMAGES (INCLUDING, BUT NOT
 * LIMITED TO, PROCUREMENT OF SUBSTITUTE GOODS OR SERVICES; LOSS OF USE,
 * DATA, OR PROFITS; OR BUSINESS INTERRUPTION) HOWEVER CAUSED AND ON ANY
 * THEORY OF LIABILITY, WHETHER IN CONTRACT, STRICT LIABILITY, OR TORT
 * (INCLUDING NEGLIGENCE OR OTHERWISE) ARISING IN ANY WAY OUT OF THE USE
 * OF THIS SOFTWARE, EVEN IF ADVISED OF THE POSSIBILITY OF SUCH DAMAGE.
 *
 * This software consists of voluntary contributions made by many individuals
 * and is licensed under the LGPL. For more information, see
 * <http://www.doctrine-project.org>.
 */

namespace Doctrine\DBAL\Platforms;

use Doctrine\DBAL\Schema\TableDiff;

/**
 * OraclePlatform.
 *
 * @since 2.0
 * @author Roman Borschel <roman@code-factory.org>
 * @author Lukas Smith <smith@pooteeweet.org> (PEAR MDB2 library)
 * @author Benjamin Eberlei <kontakt@beberlei.de>
 */
class OraclePlatform extends AbstractPlatform
{
    /**
     * return string to call a function to get a substring inside an SQL statement
     *
     * Note: Not SQL92, but common functionality.
     *
     * @param string $value         an sql string literal or column name/alias
     * @param integer $position     where to start the substring portion
     * @param integer $length       the substring portion length
     * @return string               SQL substring function with given parameters
     * @override
     */
    public function getSubstringExpression($value, $position, $length = null)
    {
        if ($length !== null) {
            return "SUBSTR($value, $position, $length)";
        }

        return "SUBSTR($value, $position)";
    }

    /**
     * Return string to call a variable with the current timestamp inside an SQL statement
     * There are three special variables for current date and time:
     * - CURRENT_TIMESTAMP (date and time, TIMESTAMP type)
     * - CURRENT_DATE (date, DATE type)
     * - CURRENT_TIME (time, TIME type)
     *
     * @return string to call a variable with the current timestamp
     * @override
     */
    public function getNowExpression($type = 'timestamp')
    {
        switch ($type) {
            case 'date':
            case 'time':
            case 'timestamp':
            default:
                return 'TO_CHAR(CURRENT_TIMESTAMP, \'YYYY-MM-DD HH24:MI:SS\')';
        }
    }

    /**
     * returns the position of the first occurrence of substring $substr in string $str
     *
     * @param string $substr    literal string to find
     * @param string $str       literal string
     * @param int    $pos       position to start at, beginning of string by default
     * @return integer
     */
    public function getLocateExpression($str, $substr, $startPos = false)
    {
        if ($startPos == false) {
            return 'INSTR('.$str.', '.$substr.')';
        } else {
            return 'INSTR('.$str.', '.$substr.', '.$startPos.')';
        }
    }

    /**
     * Returns global unique identifier
     *
     * @return string to get global unique identifier
     * @override
     */
    public function getGuidExpression()
    {
        return 'SYS_GUID()';
    }
    
    /**
     * Gets the SQL used to create a sequence that starts with a given value
     * and increments by the given allocation size.
     *
     * Need to specifiy minvalue, since start with is hidden in the system and MINVALUE <= START WITH.
     * Therefore we can use MINVALUE to be able to get a hint what START WITH was for later introspection
     * in {@see listSequences()}
     *
     * @param \Doctrine\DBAL\Schema\Sequence $sequence
     * @return string
     */
    public function getCreateSequenceSQL(\Doctrine\DBAL\Schema\Sequence $sequence)
    {
        return 'CREATE SEQUENCE ' . $sequence->getName() .
               ' START WITH ' . $sequence->getInitialValue() .
               ' MINVALUE ' . $sequence->getInitialValue() . 
               ' INCREMENT BY ' . $sequence->getAllocationSize();
    }

    /**
     * {@inheritdoc}
     *
     * @param string $sequenceName
     * @override
     */
    public function getSequenceNextValSQL($sequenceName)
    {
        return 'SELECT ' . $sequenceName . '.nextval FROM DUAL';
    }
    
    /**
     * {@inheritdoc}
     *
     * @param integer $level
     * @override
     */
    public function getSetTransactionIsolationSQL($level)
    {
        return 'SET TRANSACTION ISOLATION LEVEL ' . $this->_getTransactionIsolationLevelSQL($level);
    }

    protected function _getTransactionIsolationLevelSQL($level)
    {
        switch ($level) {
            case \Doctrine\DBAL\Connection::TRANSACTION_READ_UNCOMMITTED:
                return 'READ UNCOMMITTED';
            case \Doctrine\DBAL\Connection::TRANSACTION_READ_COMMITTED:
                return 'READ COMMITTED';
            case \Doctrine\DBAL\Connection::TRANSACTION_REPEATABLE_READ:
            case \Doctrine\DBAL\Connection::TRANSACTION_SERIALIZABLE:
                return 'SERIALIZABLE';
            default:
                return parent::_getTransactionIsolationLevelSQL($level);
        }
    }
    
    /**
     * @override
     */
    public function getBooleanTypeDeclarationSQL(array $field)
    {
        return 'NUMBER(1)';
    }

    /**
     * @override
     */
    public function getIntegerTypeDeclarationSQL(array $field)
    {
        return 'NUMBER(10)';
    }

    /**
     * @override
     */
    public function getBigIntTypeDeclarationSQL(array $field)
    {
        return 'NUMBER(20)';
    }

    /**
     * @override
     */
    public function getSmallIntTypeDeclarationSQL(array $field)
    {
        return 'NUMBER(5)';
    }

    /**
     * @override
     */
    public function getDateTimeTypeDeclarationSQL(array $fieldDeclaration)
    {
        return 'TIMESTAMP(0) WITH TIME ZONE';
    }

    /**
     * @override
     */
    public function getDateTypeDeclarationSQL(array $fieldDeclaration)
    {
        return 'DATE';
    }

    /**
     * @override
     */
    public function getTimeTypeDeclarationSQL(array $fieldDeclaration)
    {
        return 'DATE';
    }

    /**
     * @override
     */
    protected function _getCommonIntegerTypeDeclarationSQL(array $columnDef)
    {
        return '';
    }

    /**
     * Gets the SQL snippet used to declare a VARCHAR column on the Oracle platform.
     *
     * @params array $field
     * @override
     */
    public function getVarcharTypeDeclarationSQL(array $field)
    {
        if ( ! isset($field['length'])) {
            if (array_key_exists('default', $field)) {
                $field['length'] = $this->getVarcharMaxLength();
            } else {
                $field['length'] = false;
            }
        }

        $length = ($field['length'] <= $this->getVarcharMaxLength()) ? $field['length'] : false;
        $fixed = (isset($field['fixed'])) ? $field['fixed'] : false;

        return $fixed ? ($length ? 'CHAR(' . $length . ')' : 'CHAR(2000)')
                : ($length ? 'VARCHAR2(' . $length . ')' : 'VARCHAR2(4000)');
    }
    
    /** @override */
    public function getClobTypeDeclarationSQL(array $field)
    {
        return 'CLOB';
    }

    public function getListDatabasesSQL()
    {
        return 'SELECT username FROM all_users';
    }

    public function getListSequencesSQL($database)
    {
        return "SELECT sequence_name, min_value, increment_by FROM sys.all_sequences ".
               "WHERE SEQUENCE_OWNER = '".strtoupper($database)."'";
    }

    /**
     *
     * @param string $table
     * @param array $columns
     * @param array $options
     * @return array
     */
    protected function _getCreateTableSQL($table, array $columns, array $options = array())
    {
        $indexes = isset($options['indexes']) ? $options['indexes'] : array();
        $options['indexes'] = array();
        $sql = parent::_getCreateTableSQL($table, $columns, $options);

        foreach ($columns as $name => $column) {
            if (isset($column['sequence'])) {
                $sql[] = $this->getCreateSequenceSQL($column['sequence'], 1);
            }

            if (isset($column['autoincrement']) && $column['autoincrement'] ||
               (isset($column['autoinc']) && $column['autoinc'])) {           
                $sql = array_merge($sql, $this->getCreateAutoincrementSql($name, $table));
            }
        }
        
        if (isset($indexes) && ! empty($indexes)) {
            foreach ($indexes as $indexName => $index) {
                $sql[] = $this->getCreateIndexSQL($index, $table);
            }
        }

        return $sql;
    }

    /**
     * @license New BSD License
     * @link http://ezcomponents.org/docs/api/trunk/DatabaseSchema/ezcDbSchemaOracleReader.html
     * @param  string $table
     * @return string
     */
    public function getListTableIndexesSQL($table)
    {
        $table = strtoupper($table);
        
        return "SELECT uind.index_name AS name, " .
             "       uind.index_type AS type, " .
             "       decode( uind.uniqueness, 'NONUNIQUE', 0, 'UNIQUE', 1 ) AS is_unique, " .
             "       uind_col.column_name AS column_name, " .
             "       uind_col.column_position AS column_pos, " .
             "       (SELECT ucon.constraint_type FROM user_constraints ucon WHERE ucon.constraint_name = uind.index_name) AS is_primary ".
             "FROM user_indexes uind, user_ind_columns uind_col " .
             "WHERE uind.index_name = uind_col.index_name AND uind_col.table_name = '$table' ORDER BY uind_col.column_position ASC";
    }

    public function getListTablesSQL()
    {
        return 'SELECT * FROM sys.user_tables';
    }

    public function getListViewsSQL($database)
    {
        return 'SELECT view_name, text FROM sys.user_views';
    }

    public function getCreateViewSQL($name, $sql)
    {
        return 'CREATE VIEW ' . $name . ' AS ' . $sql;
    }

    public function getDropViewSQL($name)
    {
        return 'DROP VIEW '. $name;
    }

    public function getCreateAutoincrementSql($name, $table, $start = 1)
    {
        $table = strtoupper($table);
        $sql   = array();

        $indexName  = $table . '_AI_PK';
        $definition = array(
            'primary' => true,
            'columns' => array($name => true),
        );

        $idx = new \Doctrine\DBAL\Schema\Index($indexName, array($name), true, true);

        $sql[] = 'DECLARE
  constraints_Count NUMBER;
BEGIN
  SELECT COUNT(CONSTRAINT_NAME) INTO constraints_Count FROM USER_CONSTRAINTS WHERE TABLE_NAME = \''.$table.'\' AND CONSTRAINT_TYPE = \'P\';
  IF constraints_Count = 0 OR constraints_Count = \'\' THEN
    EXECUTE IMMEDIATE \''.$this->getCreateConstraintSQL($idx, $table).'\';
  END IF;
END;';   

        $sequenceName = $table . '_SEQ';
        $sequence = new \Doctrine\DBAL\Schema\Sequence($sequenceName, $start);
        $sql[] = $this->getCreateSequenceSQL($sequence);

        $triggerName  = $table . '_AI_PK';
        $sql[] = 'CREATE TRIGGER ' . $triggerName . '
   BEFORE INSERT
   ON ' . $table . '
   FOR EACH ROW
DECLARE
   last_Sequence NUMBER;
   last_InsertID NUMBER;
BEGIN
   SELECT ' . $sequenceName . '.NEXTVAL INTO :NEW.' . $name . ' FROM DUAL;
   IF (:NEW.' . $name . ' IS NULL OR :NEW.'.$name.' = 0) THEN
      SELECT ' . $sequenceName . '.NEXTVAL INTO :NEW.' . $name . ' FROM DUAL;
   ELSE
      SELECT NVL(Last_Number, 0) INTO last_Sequence
        FROM User_Sequences
       WHERE Sequence_Name = \'' . $sequenceName . '\';
      SELECT :NEW.' . $name . ' INTO last_InsertID FROM DUAL;
      WHILE (last_InsertID > last_Sequence) LOOP
         SELECT ' . $sequenceName . '.NEXTVAL INTO last_Sequence FROM DUAL;
      END LOOP;
   END IF;
END;';
        return $sql;
    }

    public function getDropAutoincrementSql($table)
    {
        $table = strtoupper($table);
        $trigger = $table . '_AI_PK';

        if ($trigger) {
            $sql[] = 'DROP TRIGGER ' . $trigger;
            $sql[] = $this->getDropSequenceSQL($table.'_SEQ');

            $indexName = $table . '_AI_PK';
            $sql[] = $this->getDropConstraintSQL($indexName, $table);
        }

        return $sql;
    }

    public function getListTableForeignKeysSQL($table)
    {
        $table = strtoupper($table);

        return "SELECT alc.constraint_name,
          alc.DELETE_RULE,
          alc.search_condition,
          cols.column_name \"local_column\",
          cols.position,
          r_alc.table_name \"references_table\",
          r_cols.column_name \"foreign_column\"
     FROM all_cons_columns cols
LEFT JOIN all_constraints alc
       ON alc.constraint_name = cols.constraint_name
      AND alc.owner = cols.owner
LEFT JOIN all_constraints r_alc
       ON alc.r_constraint_name = r_alc.constraint_name
      AND alc.r_owner = r_alc.owner
LEFT JOIN all_cons_columns r_cols
       ON r_alc.constraint_name = r_cols.constraint_name
      AND r_alc.owner = r_cols.owner
      AND cols.position = r_cols.position
    WHERE alc.constraint_name = cols.constraint_name
      AND alc.constraint_type = 'R'
      AND alc.table_name = '".$table."'";
    }

    public function getListTableConstraintsSQL($table)
    {
        $table = strtoupper($table);
        return 'SELECT * FROM user_constraints WHERE table_name = \'' . $table . '\'';
    }

    public function getListTableColumnsSQL($table)
    {
        $table = strtoupper($table);
        return "SELECT * FROM all_tab_columns WHERE table_name = '" . $table . "' ORDER BY column_name";
    }

    /**
     *
     * @param  \Doctrine\DBAL\Schema\Sequence $sequence
     * @return string
     */
    public function getDropSequenceSQL($sequence)
    {
        if ($sequence instanceof \Doctrine\DBAL\Schema\Sequence) {
            $sequence = $sequence->getName();
        }

        return 'DROP SEQUENCE ' . $sequence;
    }

    /**
     * @param  ForeignKeyConstraint|string $foreignKey
     * @param  Table|string $table
     * @return string
     */
    public function getDropForeignKeySQL($foreignKey, $table)
    {
        if ($foreignKey instanceof \Doctrine\DBAL\Schema\ForeignKeyConstraint) {
            $foreignKey = $foreignKey->getName();
        }

        if ($table instanceof \Doctrine\DBAL\Schema\Table) {
            $table = $table->getName();
        }

        return 'ALTER TABLE ' . $table . ' DROP CONSTRAINT ' . $foreignKey;
    }

    public function getDropDatabaseSQL($database)
    {
        return 'DROP USER ' . $database . ' CASCADE';
    }

    /**
     * Gets the sql statements for altering an existing table.
     *
     * The method returns an array of sql statements, since some platforms need several statements.
     *
     * @param string $diff->name          name of the table that is intended to be changed.
     * @param array $changes        associative array that contains the details of each type      *
     * @param boolean $check        indicates whether the function should just check if the DBMS driver
     *                              can perform the requested table alterations if the value is true or
     *                              actually perform them otherwise.
     * @return array
     */
    public function getAlterTableSQL(TableDiff $diff)
    {
        $sql = array();

        $fields = array();
        foreach ($diff->addedColumns AS $column) {
            $fields[] = $this->getColumnDeclarationSQL($column->getName(), $column->toArray());
        }
        if (count($fields)) {
            $sql[] = 'ALTER TABLE ' . $diff->name . ' ADD (' . implode(', ', $fields) . ')';
        }

        $fields = array();
        foreach ($diff->changedColumns AS $columnDiff) {
            $column = $columnDiff->column;
            $fields[] = $column->getName(). ' ' . $this->getColumnDeclarationSQL('', $column->toArray());
        }
        if (count($fields)) {
            $sql[] = 'ALTER TABLE ' . $diff->name . ' MODIFY (' . implode(', ', $fields) . ')';
        }

        foreach ($diff->renamedColumns AS $oldColumnName => $column) {
            $sql[] = 'ALTER TABLE ' . $diff->name . ' RENAME COLUMN ' . $oldColumnName .' TO ' . $column->getName();
        }

        $fields = array();
        foreach ($diff->removedColumns AS $column) {
            $fields[] = $column->getName();
        }
        if (count($fields)) {
            $sql[] = 'ALTER TABLE ' . $diff->name . ' DROP COLUMN ' . implode(', ', $fields);
        }

        if ($diff->newName !== false) {
            $sql[] = 'ALTER TABLE ' . $diff->name . ' RENAME TO ' . $diff->newName;
        }

        $sql = array_merge($sql, $this->_getAlterTableIndexForeignKeySQL($diff));

        return $sql;
    }

    /**
     * Whether the platform prefers sequences for ID generation.
     *
     * @return boolean
     */
    public function prefersSequences()
    {
        return true;
    }

    /**
     * Get the platform name for this instance
     *
     * @return string
     */
    public function getName()
    {
        return 'oracle';
    }

    /**
     * Adds an driver-specific LIMIT clause to the query
     *
     * @param string $query         query to modify
     * @param integer $limit        limit the number of rows
     * @param integer $offset       start reading from given offset
     * @return string               the modified query
     */
    public function modifyLimitQuery($query, $limit, $offset = null)
    {
        $limit = (int) $limit;
        $offset = (int) $offset;
        if (preg_match('/^\s*SELECT/i', $query)) {
            if ( ! preg_match('/\sFROM\s/i', $query)) {
                $query .= " FROM dual";
            }
            if ($limit > 0) {
                $max = $offset + $limit;
                $column = '*';
                if ($offset > 0) {
                    $min = $offset + 1;
                    $query = 'SELECT b.'.$column.' FROM ('.
                                 'SELECT a.*, ROWNUM AS doctrine_rownum FROM ('
                                   . $query . ') a '.
                              ') b '.
                              'WHERE doctrine_rownum BETWEEN ' . $min .  ' AND ' . $max;
                } else {
                    $query = 'SELECT a.'.$column.' FROM (' . $query .') a WHERE ROWNUM <= ' . $max;
                }
            }
        }
        return $query;
    }
    
    /**
     * Gets the character casing of a column in an SQL result set of this platform.
     * 
     * Oracle returns all column names in SQL result sets in uppercase.
     * 
     * @param string $column The column name for which to get the correct character casing.
     * @return string The column name in the character casing used in SQL result sets.
     */
    public function getSQLResultCasing($column)
    {
        return strtoupper($column);
    }
    
    public function getCreateTemporaryTableSnippetSQL()
    {
        return "CREATE GLOBAL TEMPORARY TABLE";
    }
    
    public function getDateTimeFormatString()
    {
        return 'Y-m-d H:i:sP';
    }
    
    public function fixSchemaElementName($schemaElementName)
    {
        if (strlen($schemaElementName) > 30) {
            // Trim it
            return substr($schemaElementName, 0, 30);
        }
        return $schemaElementName;
    }

    /**
     * Maximum length of any given databse identifier, like tables or column names.
     *
     * @return int
     */
    public function getMaxIdentifierLength()
    {
        return 30;
    }

    /**
     * Whether the platform supports sequences.
     *
     * @return boolean
     */
    public function supportsSequences()
    {
        return true;
    }

    public function supportsForeignKeyOnUpdate()
    {
        return false;
    }

    /**
     * @inheritdoc
     */
    public function getTruncateTableSQL($tableName, $cascade = false)
    {
        return 'TRUNCATE TABLE '.$tableName;
    }

<<<<<<< HEAD
    /**
     * This is for test reasons, many vendors have special requirements for dummy statements.
     *
     * @return string
     */
    public function getDummySelectSQL()
    {
        return 'SELECT 1 FROM DUAL';
=======
    protected function initializeDoctrineTypeMappings()
    {
        $this->doctrineTypeMapping = array(
            'integer'           => 'integer',
            'number'            => 'integer',
            'pls_integer'       => 'boolean',
            'binary_integer'    => 'boolean',
            'varchar'           => 'string',
            'varchar2'          => 'string',
            'nvarchar2'         => 'string',
            'char'              => 'string',
            'nchar'             => 'string',
            'date'              => 'datetime',
            'timestamp'         => 'datetime',
            'float'             => 'decimal',
            'long'              => 'string',
            'clob'              => 'text',
            'nclob'             => 'text',
            'rowid'             => 'string',
            'urowid'            => 'string'
        );
>>>>>>> 626a334e
    }
}<|MERGE_RESOLUTION|>--- conflicted
+++ resolved
@@ -649,7 +649,6 @@
         return 'TRUNCATE TABLE '.$tableName;
     }
 
-<<<<<<< HEAD
     /**
      * This is for test reasons, many vendors have special requirements for dummy statements.
      *
@@ -658,7 +657,8 @@
     public function getDummySelectSQL()
     {
         return 'SELECT 1 FROM DUAL';
-=======
+    }
+
     protected function initializeDoctrineTypeMappings()
     {
         $this->doctrineTypeMapping = array(
@@ -680,6 +680,5 @@
             'rowid'             => 'string',
             'urowid'            => 'string'
         );
->>>>>>> 626a334e
     }
 }